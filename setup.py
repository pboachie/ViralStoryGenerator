--- conflicted
+++ resolved
@@ -1,111 +1,56 @@
-<<<<<<< HEAD
-# setup.py
-from setuptools import setup, find_packages
-
-# Citation for crawl4ai:
-# @software{crawl4ai2024,
-#   author = {UncleCode},
-#   title = {Crawl4AI: Open-source LLM Friendly Web Crawler & Scraper},
-#   year = {2024},
-#   publisher = {GitHub},
-#   journal = {GitHub Repository},
-#   howpublished = {\url{https://github.com/unclecode/crawl4ai}},
-#   commit = 9c58e4c
-# }
-
-setup(
-    name="viralStoryGenerator",
-    version="0.1.3",
-    description="Generate short story scripts via a local LLM endpoint.",
-    packages=find_packages(include=["viralStoryGenerator", "viralStoryGenerator.*"]),
-    package_data={
-        "viralStoryGenerator": ["src/*", "utils/*", "models/*", "prompts/*"]
-    },
-    include_package_data=True,
-    install_requires=[
-        "requests==2.32.3",
-        "python-dotenv==1.0.0",
-        "crawl4ai==0.6.3",
-        "redis==5.2.1",
-        "fastapi==0.115.9",
-        "uvicorn==0.34.0",
-        "pydantic==2.11.2",
-        "python-multipart==0.0.6",
-        "aiohttp>=3.11.18",
-        "asyncio==3.4.3",
-        "prometheus-client==0.16.0",
-        "beautifulsoup4==4.12.0",
-        "lxml~=5.3.0",
-        "schedule==1.2.2",
-        "pytest==7.3.1",
-        "httpx>=0.28.1",
-        "boto3==1.37.28",
-        "azure-storage-blob==12.16.0",
-        "sentence-transformers==2.2.2",
-        "chromadb~=0.4.24",
-        "pydantic-settings==2.0.0",
-        "torch==2.3.1",
-        "tenacity==8.2.3"
-    ],
-    python_requires=">=3.7",
-    entry_points={
-        "console_scripts": [
-            "viralStoryGenerator=viralStoryGenerator.main:main",
-        ],
-    },
-    license_files=["LICENSE"]
-)
-=======
-# setup.py
-from setuptools import setup, find_packages
-
-# Citation for crawl4ai:
-# @software{crawl4ai2024,
-#   author = {UncleCode},
-#   title = {Crawl4AI: Open-source LLM Friendly Web Crawler & Scraper},
-#   year = {2024},
-#   publisher = {GitHub},
-#   journal = {GitHub Repository},
-#   howpublished = {\url{https://github.com/unclecode/crawl4ai}},
-#   commit = 9c58e4c
-# }
-
-setup(
-    name="viralStoryGenerator",
-    version="0.1.2",
-    description="Generate short story scripts via a local LLM endpoint.",
-    packages=find_packages(include=["viralStoryGenerator", "viralStoryGenerator.*"]),
-    package_data={
-        "viralStoryGenerator": ["src/*", "utils/*", "models/*", "prompts/*"]
-    },
-    include_package_data=True,
-    install_requires=[
-        "requests>=2.28.2",
-        "python-dotenv>=1.0.0",
-        "crawl4ai==0.5.0.post8",
-        "redis>=4.5.4",
-        "fastapi>=0.95.0",
-        "uvicorn>=0.21.1",
-        "pydantic>=1.10.7",
-        "starlette==0.36.3",
-        "python-multipart>=0.0.6",
-        "aiohttp>=3.8.4",
-        "asyncio==3.4.3",
-        "prometheus-client>=0.16.0",
-        "beautifulsoup4>=4.12.0",
-        "lxml>=4.9.2",
-        "schedule>=1.2.0",
-        "pytest>=7.3.1",
-        "httpx>=0.24.0",
-        "boto3>=1.26.114",
-        "azure-storage-blob>=12.16.0"
-    ],
-    python_requires=">=3.7",
-    entry_points={
-        "console_scripts": [
-            "viralStoryGenerator=viralStoryGenerator.main:main",
-        ],
-    },
-    license_files=["LICENSE"]
-)
->>>>>>> 3bf9da84
+# setup.py
+from setuptools import setup, find_packages
+
+# Citation for crawl4ai:
+# @software{crawl4ai2024,
+#   author = {UncleCode},
+#   title = {Crawl4AI: Open-source LLM Friendly Web Crawler & Scraper},
+#   year = {2024},
+#   publisher = {GitHub},
+#   journal = {GitHub Repository},
+#   howpublished = {\url{https://github.com/unclecode/crawl4ai}},
+#   commit = 9c58e4c
+# }
+
+setup(
+    name="viralStoryGenerator",
+    version="0.1.3",
+    description="Generate short story scripts via a local LLM endpoint.",
+    packages=find_packages(include=["viralStoryGenerator", "viralStoryGenerator.*"]),
+    package_data={
+        "viralStoryGenerator": ["src/*", "utils/*", "models/*", "prompts/*"]
+    },
+    include_package_data=True,
+    install_requires=[
+        "requests==2.32.3",
+        "python-dotenv==1.0.0",
+        "crawl4ai==0.6.3",
+        "redis==5.2.1",
+        "fastapi==0.115.9",
+        "uvicorn==0.34.0",
+        "pydantic==2.11.2",
+        "python-multipart==0.0.6",
+        "aiohttp>=3.11.18",
+        "asyncio==3.4.3",
+        "prometheus-client==0.16.0",
+        "beautifulsoup4==4.12.0",
+        "lxml~=5.3.0",
+        "schedule==1.2.2",
+        "pytest==7.3.1",
+        "httpx>=0.28.1",
+        "boto3==1.37.28",
+        "azure-storage-blob==12.16.0",
+        "sentence-transformers==2.2.2",
+        "chromadb~=0.4.24",
+        "pydantic-settings==2.0.0",
+        "torch==2.3.1",
+        "tenacity==8.2.3"
+    ],
+    python_requires=">=3.7",
+    entry_points={
+        "console_scripts": [
+            "viralStoryGenerator=viralStoryGenerator.main:main",
+        ],
+    },
+    license_files=["LICENSE"]
+)