# viralStoryGenerator/llm.py

import requests
import json
import re
import time
from typing import Tuple, Dict, Optional

from viralStoryGenerator.prompts.prompts import get_system_instructions, get_user_prompt, get_fix_prompt
from viralStoryGenerator.src.logger import logger as _logger
from viralStoryGenerator.utils.config import config as appconfig

STORY_PATTERN = re.compile(r"(?s)### Story Script:\s*(.*?)\n### Video Description:")
DESC_PATTERN = re.compile(r"### Video Description:\s*(.*)$")
THINK_PATTERN = re.compile(r'(<think>.*?</think>)', re.DOTALL)

# Define a user agent for HTTP requests
APP_USER_AGENT = f"{appconfig.APP_TITLE}/{appconfig.VERSION}"

def _make_llm_request(endpoint: str, model: str, messages: list, temperature: float, max_tokens: int) -> requests.Response:
    """Helper function to make the actual HTTP request to the LLM."""
    headers = {
        "Content-Type": "application/json",
        "User-Agent": APP_USER_AGENT
    }
    data = {
        "model": model,
        "messages": messages,
        "temperature": temperature,
        "max_tokens": max_tokens,
        "stream": False
    }

    try:
        response = requests.post(
            endpoint,
            headers=headers,
            data=json.dumps(data),
            timeout=appconfig.httpOptions.TIMEOUT
        )
        response.raise_for_status()
        return response
    except requests.exceptions.Timeout:
        _logger.error(f"LLM request timed out after {appconfig.httpOptions.TIMEOUT} seconds to {endpoint}.")
        raise
    except requests.exceptions.ConnectionError as e:
         _logger.error(f"LLM connection error to {endpoint}: {e}")
         raise
    except requests.exceptions.HTTPError as e:
         _logger.error(f"LLM HTTP error: {e.status_code} {e.response.text[:200]}...")
         raise
    except requests.exceptions.RequestException as e:
        _logger.error(f"An unexpected error occurred during the LLM request: {e}")
        raise


def _reformat_text(raw_text: str, endpoint: str, model: str, temperature: float) -> Optional[str]:
    """
    Makes a second LLM call to reformat 'raw_text' if the first attempt was off-format.
    Returns the reformatted text or None if reformatting fails.
    """
    _logger.warning("Attempting to reformat LLM output due to incorrect initial format.")
    fix_prompt = get_fix_prompt(raw_text).strip()
    messages = [{"role": "user", "content": fix_prompt}]

    try:
        response = _make_llm_request(endpoint, model, messages, temperature, appconfig.llm.MAX_TOKENS)
        response_json = response.json()
        content = response_json["choices"][0]["message"]["content"]
        _logger.info("LLM output successfully reformatted.")
        return content
    except (requests.exceptions.RequestException, json.JSONDecodeError, KeyError, IndexError) as e:
        _logger.error(f"Failed to reformat LLM output: {e}")
        return None


def _check_format(completion_text: str) -> Tuple[Optional[str], Optional[str]]:
    """
    Validates that the text has the expected sections using compiled regex.
    Returns (story, description) if valid, else (None, None).
    """
    story_match = STORY_PATTERN.search(completion_text)
    desc_match = DESC_PATTERN.search(completion_text)

    if story_match and desc_match:
        story = story_match.group(1).strip()
        description = desc_match.group(1).strip()
        if story and description:
            return story, description
    _logger.debug("LLM output format check failed.")
    return None, None


def _extract_chain_of_thought(text: str) -> Tuple[str, str]:
    """
    Extracts chain-of-thought block (<think>...</think>) from text.
    Returns a tuple (clean_text, chain_of_thought).
    """
    match = THINK_PATTERN.search(text)
    chain = ""
    clean_text = text
    if match:
        chain = match.group(1)
<<<<<<< HEAD
        # Remove the matched block and surrounding whitespace
        clean_text = THINK_PATTERN.sub('', text).strip()
        _logger.debug("Extracted chain-of-thought block.")
    return clean_text, chain
=======
        text = text.replace(chain, "").strip()
    return text, chain

def process_with_llm(topic: str, cleansed_content: str, temperature: float) -> str:
    """
    Process the given topic and cleansed content using the LLM to generate a story script.

    Args:
        topic (str): The topic for the story.
        cleansed_content (str): The preprocessed content to use for story generation.
        temperature (float): The temperature setting for the LLM.

    Returns:
        str: The generated story script.
    """
    _logger.debug(f"Processing with LLM for topic: {topic}")

    # Prepare the payload for the LLM API
    data = {
        "model": appconfig.llm.MODEL,
        "messages": [
            {"role": "system", "content": get_system_instructions()},
            {"role": "user", "content": get_user_prompt(topic, cleansed_content)}
        ],
        "temperature": temperature,
        "max_tokens": appconfig.llm.MAX_TOKENS,
        "stream": False
    }

    try:
        response = requests.post(appconfig.llm.ENDPOINT, json=data, timeout=appconfig.httpOptions.TIMEOUT)
        response.raise_for_status()
        response_json = response.json()
        story_script = response_json["choices"][0]["message"]["content"]
        _logger.debug(f"LLM response received for topic: {topic}")
        return story_script
    except requests.exceptions.RequestException as e:
        _logger.error(f"Error during LLM API call: {e}")
        raise
    except (KeyError, IndexError) as e:
        _logger.error(f"Unexpected response structure from LLM: {e}")
        raise
>>>>>>> 8bcfcda3

def process_with_llm(topic: str, cleansed_content: str, temperature: float) -> str:
    """
    Process the given topic and cleansed content using the LLM to generate a story script.

    Args:
        topic (str): The topic for the story.
        cleansed_content (str): The preprocessed content to use for story generation.
        temperature (float): The temperature setting for the LLM.

    Returns:
        str: The generated story script.
    """
    _logger.debug(f"Processing with LLM for topic: {topic}")

    # Prepare the payload for the LLM API
    data = {
        "model": appconfig.llm.MODEL,
        "messages": [
            {"role": "system", "content": get_system_instructions()},
            {"role": "user", "content": get_user_prompt(topic, cleansed_content)}
        ],
        "temperature": temperature,
        "max_tokens": appconfig.llm.MAX_TOKENS,
        "stream": False
    }

    try:
        response = requests.post(appconfig.llm.ENDPOINT, json=data, timeout=appconfig.httpOptions.TIMEOUT)
        response.raise_for_status()
        response_json = response.json()
        story_script = response_json["choices"][0]["message"]["content"]
        _logger.debug(f"LLM response received for topic: {topic}")
        return story_script
    except requests.exceptions.RequestException as e:
        _logger.error(f"Error during LLM API call: {e}")
        raise
    except (KeyError, IndexError) as e:
        _logger.error(f"Unexpected response structure from LLM: {e}")
        raise

def process_with_llm(topic: str, cleansed_content: str, temperature: float) -> str:
    """
    Process the given topic and cleansed content using the LLM to generate a story script.
    This is used by the api_worker.

    Args:
        topic: The topic for the story.
        cleansed_content: The preprocessed content to use for story generation.
        temperature: The temperature setting for the LLM.

    Returns:
        The generated story script (raw output from LLM).

    Raises:
        requests.exceptions.RequestException: If the LLM request fails.
        ValueError: If the LLM response is malformed.
    """
    _logger.debug(f"Processing with LLM for topic: {topic}")

    # Basic input validation (more complex validation might be needed depending on LLM)
    if not topic:
        _logger.error("LLM processing request failed: Topic cannot be empty.")
        raise ValueError("Topic cannot be empty")
    if not appconfig.llm.MODEL:
         _logger.error("LLM processing request failed: LLM_MODEL is not configured.")
         raise ValueError("LLM Model not configured")
    if not appconfig.llm.ENDPOINT:
         _logger.error("LLM processing request failed: LLM_ENDPOINT is not configured.")
         raise ValueError("LLM Endpoint not configured")


    # Consider input length limit based on model (e.g., estimate token count)
    # Simplified check: Warn if content is very long
    MAX_INPUT_LEN_APPROX = 131072 # Very rough character limit guess
    if len(cleansed_content) > MAX_INPUT_LEN_APPROX:
        _logger.warning(f"Input content length ({len(cleansed_content)} chars) is large, may exceed LLM context window.")
        cleansed_content = cleansed_content[:MAX_INPUT_LEN_APPROX]

    # Prepare messages for the LLM API
    system_prompt = get_system_instructions()
    user_prompt = get_user_prompt(topic, cleansed_content)
    messages = [
        {"role": "system", "content": system_prompt},
        {"role": "user", "content": user_prompt}
    ]

    try:
        response = _make_llm_request(
            appconfig.llm.ENDPOINT,
            appconfig.llm.MODEL,
            messages,
            temperature,
            appconfig.llm.MAX_TOKENS
        )
        response_json = response.json()

        # Extract content safely
        story_script = response_json["choices"][0]["message"]["content"]
        _logger.debug(f"LLM response received successfully for topic: {topic}")
        return story_script

    except (requests.exceptions.RequestException, json.JSONDecodeError) as e:
        _logger.error(f"LLM API call failed for topic '{topic}': {e}")
        raise
    except (KeyError, IndexError) as e:
        _logger.error(f"Unexpected response structure from LLM for topic '{topic}': {e}. Response: {response_json}")
        raise ValueError("Malformed response from LLM") from e

def process_with_llm(topic: str, cleansed_content: str, temperature: float) -> str:
    """
    Process the given topic and cleansed content using the LLM to generate a story script.

    Args:
        topic (str): The topic for the story.
        cleansed_content (str): The preprocessed content to use for story generation.
        temperature (float): The temperature setting for the LLM.

    Returns:
        str: The generated story script.
    """
    _logger.debug(f"Processing with LLM for topic: {topic}")

    # Prepare the payload for the LLM API
    data = {
        "model": appconfig.llm.MODEL,
        "messages": [
            {"role": "system", "content": get_system_instructions()},
            {"role": "user", "content": get_user_prompt(topic, cleansed_content)}
        ],
        "temperature": temperature,
        "max_tokens": appconfig.llm.MAX_TOKENS,
        "stream": False
    }

    try:
        response = requests.post(appconfig.llm.ENDPOINT, json=data, timeout=appconfig.httpOptions.TIMEOUT)
        response.raise_for_status()
        response_json = response.json()
        story_script = response_json["choices"][0]["message"]["content"]
        _logger.debug(f"LLM response received for topic: {topic}")
        return story_script
    except requests.exceptions.RequestException as e:
        _logger.error(f"Error during LLM API call: {e}")
        raise
    except (KeyError, IndexError) as e:
        _logger.error(f"Unexpected response structure from LLM: {e}")
        raise

def generate_story_script(topic: str,
                          sources: str,
                          endpoint: str,
                          model: str,
                          temperature: float,
                          show_thinking: bool = False) -> dict:
    """
    Sends a request to an LLM to generate the story script and video description.
    Attempts to ensure the output meets the specified format and extracts metadata.
    This version is used by the CLI/direct calls.

    Args:
        topic: The topic for the story.
        sources: Cleansed source material.
        endpoint: LLM API endpoint URL.
        model: Name of the LLM model.
        temperature: Sampling temperature (0.0-1.0).
        show_thinking: Whether to extract and include the <think> block.

    Returns:
        A dictionary containing:
        - story: Extracted story script (str).
        - video_description: Extracted video description (str).
        - thinking: Extracted chain-of-thought (str, empty if not found/disabled).
        - generation_time: Request duration in seconds (float).
        - usage: Token usage dictionary from LLM response (dict).
        - storyboard: Generated storyboard structure (dict, or None if failed - Placeholder).
        - raw_output: Original full completion text from LLM (str).
    """
    _logger.info(f"Generating story script for topic: '{topic}' using model '{model}'")

    # Prepare messages
    system_instructions = get_system_instructions()
    user_prompt = get_user_prompt(topic, sources).strip()
    messages = [
        {"role": "system", "content": system_instructions},
        {"role": "user", "content": user_prompt}
    ]

    # Initialize result structure
    result = {
        "story": "",
        "video_description": "",
        "thinking": "",
        "generation_time": 0.0,
        "usage": {},
        "storyboard": None,
        "raw_output": ""
    }

    try:
        response = _make_llm_request(endpoint, model, messages, temperature, appconfig.llm.MAX_TOKENS)
        result["generation_time"] = time.time() - start_time
        response_json = response.json()
        result["usage"] = response_json.get("usage", {})
        completion_text = response_json["choices"][0]["message"]["content"]
        result["raw_output"] = completion_text

    except (requests.exceptions.RequestException, json.JSONDecodeError, KeyError, IndexError) as e:
        result["generation_time"] = time.time() - start_time # Record time even on failure
        _logger.error(f"LLM request failed for story generation: {e}")
        return result


    # Extract thinking block if enabled
    thinking = ""
    clean_completion_text = completion_text
    if show_thinking:
        _logger.debug("Thinking is enabled; extracting chain-of-thought...")
        # if reasoning_content is found in response, extract it
        if response_json["choices"][0]["message"].get("reasoning_content") and response_json["choices"][0]["message"].get("reasoning_content") != "":
            thinking = response_json["choices"][0]["message"]["reasoning_content"]
        else:
            # Fallback to regex extraction
            clean_completion_text, thinking = _extract_chain_of_thought(completion_text)
    result["thinking"] = thinking

    # Check format of the (potentially cleaned) text
    story, description = _check_format(clean_completion_text)

    # Generate the storyboard
    if story and story.strip():
        try:
            _logger.info("Generating storyboard based on the story script...")

            # storyboard = generate_storyboard(
            #     story=story,
            #     topic=topic,
            #     llm_endpoint=endpoint,
            #     model=model,
            #     temperature=temperature,
            #     voice_id=appconfig.elevenLabs.VOICE_ID
            # )
            storyboard = None

            _logger.info("Storyboard generation successful.")

        except Exception as e:
            _logger.error(f"Storyboard generation failed: {e}")
            return {
                "story": "",
                "video_description": "",
                "thinking": "",
                "generation_time": 0,
                "usage": {},
                "storyboard": ""
            }

    if story is None or description is None:
        _logger.warning("Initial LLM output format incorrect, attempting reformat...")
        fixed_text = _reformat_text(clean_completion_text, endpoint, model, temperature)

        if fixed_text:
            # Re-check format and potentially re-extract thinking
            clean_fixed_text = fixed_text
            if show_thinking and not thinking: # Extract thinking only if not already found
                clean_fixed_text, thinking = _extract_chain_of_thought(fixed_text)
                result["thinking"] = thinking # Update thinking if found in reformatted text

            story, description = _check_format(clean_fixed_text)
            if story and description:
                 _logger.info("Successfully reformatted LLM output.")
                 result["raw_output"] = fixed_text # Update raw output to the reformatted version
            else:
                _logger.error("Reformatting failed to produce the correct structure.")
                # Keep the original (cleaned) completion text in the story field as fallback
                story = clean_completion_text
                description = ""
        else:
            completion_text = fixed_text
    return {
        "story": story,
        "video_description": description,
        "thinking": thinking,
        "generation_time": generation_time,
        "usage": usage_info,
        "storyboard": storyboard
    }<|MERGE_RESOLUTION|>--- conflicted
+++ resolved
@@ -8,6 +8,7 @@
 
 from viralStoryGenerator.prompts.prompts import get_system_instructions, get_user_prompt, get_fix_prompt
 from viralStoryGenerator.src.logger import logger as _logger
+from viralStoryGenerator.utils.config import config as appconfig
 from viralStoryGenerator.utils.config import config as appconfig
 
 STORY_PATTERN = re.compile(r"(?s)### Story Script:\s*(.*?)\n### Video Description:")
@@ -101,14 +102,10 @@
     clean_text = text
     if match:
         chain = match.group(1)
-<<<<<<< HEAD
         # Remove the matched block and surrounding whitespace
         clean_text = THINK_PATTERN.sub('', text).strip()
         _logger.debug("Extracted chain-of-thought block.")
     return clean_text, chain
-=======
-        text = text.replace(chain, "").strip()
-    return text, chain
 
 def process_with_llm(topic: str, cleansed_content: str, temperature: float) -> str:
     """
@@ -149,7 +146,74 @@
     except (KeyError, IndexError) as e:
         _logger.error(f"Unexpected response structure from LLM: {e}")
         raise
->>>>>>> 8bcfcda3
+
+def process_with_llm(topic: str, cleansed_content: str, temperature: float) -> str:
+    """
+    Process the given topic and cleansed content using the LLM to generate a story script.
+    This is used by the api_worker.
+
+    Args:
+        topic: The topic for the story.
+        cleansed_content: The preprocessed content to use for story generation.
+        temperature: The temperature setting for the LLM.
+
+    Returns:
+        The generated story script (raw output from LLM).
+
+    Raises:
+        requests.exceptions.RequestException: If the LLM request fails.
+        ValueError: If the LLM response is malformed.
+    """
+    _logger.debug(f"Processing with LLM for topic: {topic}")
+
+    # Basic input validation (more complex validation might be needed depending on LLM)
+    if not topic:
+        _logger.error("LLM processing request failed: Topic cannot be empty.")
+        raise ValueError("Topic cannot be empty")
+    if not appconfig.llm.MODEL:
+         _logger.error("LLM processing request failed: LLM_MODEL is not configured.")
+         raise ValueError("LLM Model not configured")
+    if not appconfig.llm.ENDPOINT:
+         _logger.error("LLM processing request failed: LLM_ENDPOINT is not configured.")
+         raise ValueError("LLM Endpoint not configured")
+
+
+    # Consider input length limit based on model (e.g., estimate token count)
+    # Simplified check: Warn if content is very long
+    MAX_INPUT_LEN_APPROX = 131072 # Very rough character limit guess
+    if len(cleansed_content) > MAX_INPUT_LEN_APPROX:
+        _logger.warning(f"Input content length ({len(cleansed_content)} chars) is large, may exceed LLM context window.")
+        cleansed_content = cleansed_content[:MAX_INPUT_LEN_APPROX]
+
+    # Prepare messages for the LLM API
+    system_prompt = get_system_instructions()
+    user_prompt = get_user_prompt(topic, cleansed_content)
+    messages = [
+        {"role": "system", "content": system_prompt},
+        {"role": "user", "content": user_prompt}
+    ]
+
+    try:
+        response = _make_llm_request(
+            appconfig.llm.ENDPOINT,
+            appconfig.llm.MODEL,
+            messages,
+            temperature,
+            appconfig.llm.MAX_TOKENS
+        )
+        response_json = response.json()
+
+        # Extract content safely
+        story_script = response_json["choices"][0]["message"]["content"]
+        _logger.debug(f"LLM response received successfully for topic: {topic}")
+        return story_script
+
+    except (requests.exceptions.RequestException, json.JSONDecodeError) as e:
+        _logger.error(f"LLM API call failed for topic '{topic}': {e}")
+        raise
+    except (KeyError, IndexError) as e:
+        _logger.error(f"Unexpected response structure from LLM for topic '{topic}': {e}. Response: {response_json}")
+        raise ValueError("Malformed response from LLM") from e
 
 def process_with_llm(topic: str, cleansed_content: str, temperature: float) -> str:
     """
@@ -191,114 +255,6 @@
         _logger.error(f"Unexpected response structure from LLM: {e}")
         raise
 
-def process_with_llm(topic: str, cleansed_content: str, temperature: float) -> str:
-    """
-    Process the given topic and cleansed content using the LLM to generate a story script.
-    This is used by the api_worker.
-
-    Args:
-        topic: The topic for the story.
-        cleansed_content: The preprocessed content to use for story generation.
-        temperature: The temperature setting for the LLM.
-
-    Returns:
-        The generated story script (raw output from LLM).
-
-    Raises:
-        requests.exceptions.RequestException: If the LLM request fails.
-        ValueError: If the LLM response is malformed.
-    """
-    _logger.debug(f"Processing with LLM for topic: {topic}")
-
-    # Basic input validation (more complex validation might be needed depending on LLM)
-    if not topic:
-        _logger.error("LLM processing request failed: Topic cannot be empty.")
-        raise ValueError("Topic cannot be empty")
-    if not appconfig.llm.MODEL:
-         _logger.error("LLM processing request failed: LLM_MODEL is not configured.")
-         raise ValueError("LLM Model not configured")
-    if not appconfig.llm.ENDPOINT:
-         _logger.error("LLM processing request failed: LLM_ENDPOINT is not configured.")
-         raise ValueError("LLM Endpoint not configured")
-
-
-    # Consider input length limit based on model (e.g., estimate token count)
-    # Simplified check: Warn if content is very long
-    MAX_INPUT_LEN_APPROX = 131072 # Very rough character limit guess
-    if len(cleansed_content) > MAX_INPUT_LEN_APPROX:
-        _logger.warning(f"Input content length ({len(cleansed_content)} chars) is large, may exceed LLM context window.")
-        cleansed_content = cleansed_content[:MAX_INPUT_LEN_APPROX]
-
-    # Prepare messages for the LLM API
-    system_prompt = get_system_instructions()
-    user_prompt = get_user_prompt(topic, cleansed_content)
-    messages = [
-        {"role": "system", "content": system_prompt},
-        {"role": "user", "content": user_prompt}
-    ]
-
-    try:
-        response = _make_llm_request(
-            appconfig.llm.ENDPOINT,
-            appconfig.llm.MODEL,
-            messages,
-            temperature,
-            appconfig.llm.MAX_TOKENS
-        )
-        response_json = response.json()
-
-        # Extract content safely
-        story_script = response_json["choices"][0]["message"]["content"]
-        _logger.debug(f"LLM response received successfully for topic: {topic}")
-        return story_script
-
-    except (requests.exceptions.RequestException, json.JSONDecodeError) as e:
-        _logger.error(f"LLM API call failed for topic '{topic}': {e}")
-        raise
-    except (KeyError, IndexError) as e:
-        _logger.error(f"Unexpected response structure from LLM for topic '{topic}': {e}. Response: {response_json}")
-        raise ValueError("Malformed response from LLM") from e
-
-def process_with_llm(topic: str, cleansed_content: str, temperature: float) -> str:
-    """
-    Process the given topic and cleansed content using the LLM to generate a story script.
-
-    Args:
-        topic (str): The topic for the story.
-        cleansed_content (str): The preprocessed content to use for story generation.
-        temperature (float): The temperature setting for the LLM.
-
-    Returns:
-        str: The generated story script.
-    """
-    _logger.debug(f"Processing with LLM for topic: {topic}")
-
-    # Prepare the payload for the LLM API
-    data = {
-        "model": appconfig.llm.MODEL,
-        "messages": [
-            {"role": "system", "content": get_system_instructions()},
-            {"role": "user", "content": get_user_prompt(topic, cleansed_content)}
-        ],
-        "temperature": temperature,
-        "max_tokens": appconfig.llm.MAX_TOKENS,
-        "stream": False
-    }
-
-    try:
-        response = requests.post(appconfig.llm.ENDPOINT, json=data, timeout=appconfig.httpOptions.TIMEOUT)
-        response.raise_for_status()
-        response_json = response.json()
-        story_script = response_json["choices"][0]["message"]["content"]
-        _logger.debug(f"LLM response received for topic: {topic}")
-        return story_script
-    except requests.exceptions.RequestException as e:
-        _logger.error(f"Error during LLM API call: {e}")
-        raise
-    except (KeyError, IndexError) as e:
-        _logger.error(f"Unexpected response structure from LLM: {e}")
-        raise
-
 def generate_story_script(topic: str,
                           sources: str,
                           endpoint: str,
@@ -370,6 +326,7 @@
         _logger.debug("Thinking is enabled; extracting chain-of-thought...")
         # if reasoning_content is found in response, extract it
         if response_json["choices"][0]["message"].get("reasoning_content") and response_json["choices"][0]["message"].get("reasoning_content") != "":
+        if response_json["choices"][0]["message"].get("reasoning_content") and response_json["choices"][0]["message"].get("reasoning_content") != "":
             thinking = response_json["choices"][0]["message"]["reasoning_content"]
         else:
             # Fallback to regex extraction
@@ -380,6 +337,7 @@
     story, description = _check_format(clean_completion_text)
 
     # Generate the storyboard
+    if story and story.strip():
     if story and story.strip():
         try:
             _logger.info("Generating storyboard based on the story script...")
