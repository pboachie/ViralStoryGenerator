--- conflicted
+++ resolved
@@ -10,11 +10,16 @@
 from typing import Dict, Any
 from viralStoryGenerator.src.logger import logger as _logger
 from viralStoryGenerator.utils.config import config
+import os
+import uuid
+import tempfile
+from typing import Dict, Any
+from viralStoryGenerator.src.logger import logger as _logger
+from viralStoryGenerator.utils.config import config
 
 DEFAULT_VOICE_ID = appconfig.elevenLabs.VOICE_ID or "JZ3e95uoTACVf6tXaaEi"
 DEFAULT_MODEL_ID = "eleven_multilingual_v2"
 
-<<<<<<< HEAD
 # Define a user agent for HTTP requests
 APP_USER_AGENT = f"{appconfig.APP_TITLE}/{appconfig.VERSION}"
 
@@ -77,8 +82,6 @@
         return None
 
 
-=======
->>>>>>> 8bcfcda3
 def generate_audio(text: str) -> Dict[str, Any]:
     """
     Generate audio from text using ElevenLabs TTS
@@ -223,24 +226,35 @@
             _logger.debug(f"URL: {url}")
             _logger.debug(f"Headers: {headers}")
             _logger.debug(f"Payload: {json.dumps(payload, indent=2)}")
+            _logger.info(f"Attempt {attempt}/{max_retries}: Sending TTS request to ElevenLabs for voice_id='{voice_id}' with timeout={timeout}s...")
+            _logger.debug(f"URL: {url}")
+            _logger.debug(f"Headers: {headers}")
+            _logger.debug(f"Payload: {json.dumps(payload, indent=2)}")
             response = requests.post(url, headers=headers, json=payload, timeout=timeout)
             response.raise_for_status()
+            _logger.debug(f"TTS response status code: {response.status_code}")
             _logger.debug(f"TTS response status code: {response.status_code}")
             break  # success; exit retry loop
         except requests.exceptions.Timeout as e:
             _logger.error(f"Attempt {attempt} timed out after {timeout}s: {e}")
+            _logger.error(f"Attempt {attempt} timed out after {timeout}s: {e}")
         except requests.exceptions.HTTPError as e:
             error_content = response.text if response is not None else "No response"
             _logger.error(f"HTTP error during attempt {attempt}: {e}. Response content: {error_content}")
+            _logger.error(f"HTTP error during attempt {attempt}: {e}. Response content: {error_content}")
         except requests.exceptions.RequestException as e:
+            _logger.error(f"Request exception during attempt {attempt}: {e}")
             _logger.error(f"Request exception during attempt {attempt}: {e}")
         except Exception as e:
             _logger.error(f"Unexpected error during attempt {attempt}: {e}")
+            _logger.error(f"Unexpected error during attempt {attempt}: {e}")
 
         if attempt == max_retries:
             _logger.error("All attempts failed, giving up on audio generation.")
+            _logger.error("All attempts failed, giving up on audio generation.")
             return False
 
+        _logger.info("Retrying TTS request...")
         _logger.info("Retrying TTS request...")
         time.sleep(1)
 
@@ -253,6 +267,7 @@
 
             if not audio_b64:
                 _logger.error("No audio data returned in the response.")
+                _logger.error("No audio data returned in the response.")
                 return False
 
             # Decode base64 audio and save
@@ -260,8 +275,10 @@
             with open(output_mp3_path, "wb") as f:
                 f.write(audio_bytes)
             _logger.info(f"Audio with timestamps successfully saved to {output_mp3_path}")
+            _logger.info(f"Audio with timestamps successfully saved to {output_mp3_path}")
             return {"timestamps": timestamps}
         except Exception as e:
+            _logger.error(f"Error processing TTS response with timestamps: {e}")
             _logger.error(f"Error processing TTS response with timestamps: {e}")
             return False
     else:
@@ -269,7 +286,9 @@
             with open(output_mp3_path, "wb") as f:
                 f.write(response.content)
             _logger.info(f"Audio successfully saved to {output_mp3_path}")
+            _logger.info(f"Audio successfully saved to {output_mp3_path}")
         except Exception as e:
+            _logger.error(f"Failed to save audio file at {output_mp3_path}: {e}")
             _logger.error(f"Failed to save audio file at {output_mp3_path}: {e}")
             return False
 
