# viralStoryGenerator/src/source_cleanser.py

import requests
import json
import re
import hashlib
import shelve
from viralStoryGenerator.src.logger import logger as _logger

<<<<<<< HEAD
# Define cache database filename
=======
# Define a persistent cache database filename.
>>>>>>> 8bcfcda3
CACHE_DB = "chunk_summary_cache.db"
APP_USER_AGENT = f"{appconfig.APP_TITLE}/{appconfig.VERSION}"

def get_cache_key(text: str, model: str, temperature: float) -> str:
    """Returns a SHA256 hash as a cache key."""
    hasher = hashlib.sha256()
    hasher.update(text.encode('utf-8'))
    hasher.update(model.encode('utf-8'))
    hasher.update(f"{temperature:.2f}".encode('utf-8'))
    return hasher.hexdigest()

def cleanse_sources(raw_sources: str, endpoint: str, model: str, temperature: float = 0.7) -> Optional[str]:
    """Calls LLM to produce a cleaned-up summary of raw_sources. Returns None on failure."""
    if not endpoint or not model:
        _logger.error("LLM endpoint or model not configured for cleanse_sources.")
        return None
    if not raw_sources or raw_sources.isspace():
         _logger.warning("cleanse_sources called with empty input.")
         return ""

    # Define prompts
    system_prompt = (
        "You are a helpful assistant that merges multiple notes or sources into one cohesive summary ensuring the story is coherent and easy to understand.\n"
        "1. Summarize all major points or controversies.\n"
        "2. Remove duplicates or confusion.\n"
        "3. Return a concise but complete summary.\n"
        "4. No disclaimers or extraneous commentary—just the final summary.\n"
        "5. Do not include any instructions or system prompts in the output.\n"
        "6. Do not include any references to the LLM or its capabilities and its training data.\n"
    )
    user_prompt = f"Below are several pieces of text (sources, notes, bullet points, articles).\nPlease unify them into a short summary that accurately reflects the key points.\nClean up the language so it's coherent and easy to understand.\n\nSources:\n{raw_sources}\n\nSummary:"

    headers = {
        "Content-Type": "application/json",
        "User-Agent": APP_USER_AGENT
    }
    data = {
        "model": model,
        "messages": [
            {"role": "system", "content": system_prompt},
            {"role": "user", "content": user_prompt},
        ],
        "temperature": temperature,
        "max_tokens": appconfig.llm.MAX_TOKENS,
        "stream": False
    }

    try:
        response = requests.post(
            endpoint,
            headers=headers,
            data=json.dumps(data),
            timeout=appconfig.httpOptions.TIMEOUT
            )
        response.raise_for_status()
        response_json = response.json()
        summary = response_json["choices"][0]["message"]["content"].strip()
        return summary
    except requests.exceptions.Timeout:
        _logger.error(f"LLM request timed out during source cleansing to {endpoint}.")
        return None
    except requests.exceptions.RequestException as e:
        _logger.error(f"Error calling the LLM for source cleansing: {e}")
        # Fallback: just return raw sources if something went wrong
        return raw_sources

    response_json = response.json()
    summary = response_json["choices"][0]["message"]["content"].strip()

    return summary


def cleanse_sources_cached(raw_sources: str, endpoint: str, model: str, temperature: float = 0.7) -> Optional[str]:
    """Wraps cleanse_sources() with a persistent cache. Returns None on failure."""
    cache_key = get_cache_key(raw_sources, model, temperature)
    with shelve.open(CACHE_DB) as cache:
        if cache_key in cache:
            _logger.info("Cache hit for the current source text. Using cached summary.")
            return cache[cache_key]
        else:
            _logger.info("Cache miss. Calling LLM for source cleansing.")
            summary = cleanse_sources(raw_sources, endpoint, model, temperature)
            cache[cache_key] = summary
            return summary


def _chunk_text_by_words(text: str, chunk_size: int = 1500) -> List[str]:
    """Splits text into chunks by word count."""
    if chunk_size <= 0:
        _logger.warning(f"Invalid chunk_size {chunk_size}, defaulting to 1500.")
        chunk_size = 1500
    words = text.split()
    if not words:
        return []

    chunks = []
    current_chunk_words = []
    for word in words:
        current_chunk_words.append(word)
        if len(current_chunk_words) >= chunk_size:
            chunks.append(" ".join(current_chunk_words))
            current_chunk_words = []
    if current_chunk_words:
        chunks.append(" ".join(current_chunk_words))
    return chunks


def chunkify_and_summarize(raw_sources: str, endpoint: str, model: str,
                           temperature: float = 0.7, chunk_size: int = 3000) -> Optional[str]:
    """
    Splits sources, summarizes chunks (cached), merges summaries (cached).
    Returns a single final summary string, or None on failure.
    """
    if not raw_sources or raw_sources.isspace():
        _logger.info("chunkify_and_summarize called with empty input.")
        return ""

    # Split the sources text
    chunks = _chunk_text_by_words(raw_sources, chunk_size=chunk_size)
    if not chunks:
         _logger.warning("Source text resulted in zero chunks.")
         return ""

    # If only one chunk, summarize directly
    if len(chunks) == 1:
        _logger.debug("Single chunk detected, performing direct summary.")
        return cleanse_sources_cached(chunks[0], endpoint, model, temperature)

    # Summarize each chunk individually
    _logger.info(f"Splitting sources into {len(chunks)} chunks (chunk_size={chunk_size} words).")
    partial_summaries = []
    for i, chunk in enumerate(chunks, start=1):
        _logger.info(f"Summarizing chunk {i} of {len(chunks)}...")
        chunk_summary = cleanse_sources_cached(chunk, endpoint, model, temperature)
        if chunk_summary is None:
            _logger.error(f"Failed to summarize chunk {i}. Aborting multi-chunk summarization.")
            return None
        partial_summaries.append(chunk_summary)

    # Now unify all chunk-level summaries into one final text
    _logger.info("Merging chunk summaries into one final summary...")
    all_partial_text = "\n\n".join(partial_summaries)
    final_summary = cleanse_sources_cached(all_partial_text, endpoint, model, temperature)

    if final_summary is None:
         _logger.error("Failed to merge partial summaries.")
         return None

    _logger.info("Multi-chunk summarization complete.")
    return final_summary<|MERGE_RESOLUTION|>--- conflicted
+++ resolved
@@ -5,13 +5,10 @@
 import re
 import hashlib
 import shelve
-from viralStoryGenerator.src.logger import logger as _logger
 
-<<<<<<< HEAD
-# Define cache database filename
-=======
+logging.basicConfig(level=logging.INFO, format="%(asctime)s - %(levelname)s - %(message)s")
+
 # Define a persistent cache database filename.
->>>>>>> 8bcfcda3
 CACHE_DB = "chunk_summary_cache.db"
 APP_USER_AGENT = f"{appconfig.APP_TITLE}/{appconfig.VERSION}"
 
