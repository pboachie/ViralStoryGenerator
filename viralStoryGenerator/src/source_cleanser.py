# viralStoryGenerator/src/source_cleanser.py

import requests
import json
import re
import hashlib
import shelve
import time
from typing import List, Optional

from viralStoryGenerator.src.logger import logger as _logger
from viralStoryGenerator.utils.config import config as appconfig
<<<<<<< HEAD
from viralStoryGenerator.utils.text_processing import split_text_into_chunks
=======
>>>>>>> d8af5666

# Define cache database filename
CACHE_DB = "chunk_summary_cache.db"
APP_USER_AGENT = f"{appconfig.APP_TITLE}/{appconfig.VERSION}"

def get_cache_key(text: str, model: str, temperature: float) -> str:
    """Returns a SHA256 hash as a cache key."""
    hasher = hashlib.sha256()
    hasher.update(text.encode('utf-8'))
    hasher.update(model.encode('utf-8'))
    hasher.update(f"{temperature:.2f}".encode('utf-8'))
    return hasher.hexdigest()

def cleanse_sources(raw_sources: str, endpoint: str, model: str, temperature: float = 0.7) -> Optional[str]:
    """Calls LLM to produce a cleaned-up summary of raw_sources. Returns None on failure."""
    if not endpoint or not model:
        _logger.error("LLM endpoint or model not configured for cleanse_sources.")
        return None
    if not raw_sources or raw_sources.isspace():
         _logger.warning("cleanse_sources called with empty input.")
         return ""

    # Define prompts
    system_prompt = (
        "You are a helpful assistant that merges multiple notes or sources into one cohesive summary ensuring the story is coherent and easy to understand.\n"
        "1. Summarize all major points or controversies.\n"
        "2. Remove duplicates or confusion.\n"
        "3. Return a concise but complete summary.\n"
        "4. No disclaimers or extraneous commentary—just the final summary.\n"
        "5. Do not include any instructions or system prompts in the output.\n"
        "6. Do not include any references to the LLM or its capabilities and its training data.\n"
    )
    user_prompt = f"Below are several pieces of text (sources, notes, bullet points, articles).\nPlease unify them into a short summary that accurately reflects the key points.\nClean up the language so it's coherent and easy to understand.\n\nSources:\n{raw_sources}\n\nSummary:"

    headers = {
        "Content-Type": "application/json",
        "User-Agent": APP_USER_AGENT
    }
    data = {
        "model": model,
        "messages": [
            {"role": "system", "content": system_prompt},
            {"role": "user", "content": user_prompt},
        ],
        "temperature": temperature,
        "max_tokens": appconfig.llm.MAX_TOKENS,
        "stream": False
    }

    try:
        response = requests.post(
            endpoint,
            headers=headers,
            data=json.dumps(data),
            timeout=appconfig.httpOptions.TIMEOUT
            )
        response.raise_for_status()
        response_json = response.json()
        summary = response_json["choices"][0]["message"]["content"].strip()
        return summary
    except requests.exceptions.Timeout:
        _logger.error(f"LLM request timed out during source cleansing to {endpoint}.")
        return None
    except requests.exceptions.RequestException as e:
        _logger.error(f"Error calling LLM for source cleansing: {e}")
        return None
    except (json.JSONDecodeError, KeyError, IndexError) as e:
         _logger.error(f"Failed to parse LLM response during source cleansing: {e}")
         return None
<<<<<<< HEAD


def cleanse_sources_cached(raw_sources: str, endpoint: str, model: str, temperature: float = 0.7) -> Optional[str]:
    """Wraps cleanse_sources() with a persistent cache. Returns None on failure."""
    cache_key = get_cache_key(raw_sources, model, temperature)
    summary = None
    try:
        # Use context manager for shelve
        with shelve.open(CACHE_DB) as cache:
            if cache_key in cache:
                _logger.info(f"Cache hit for source cleansing (key: {cache_key[:8]}...).")
                summary = cache[cache_key]
            else:
                _logger.info("Cache miss for source cleansing. Calling LLM.")
                summary = cleanse_sources(raw_sources, endpoint, model, temperature)
                if summary is not None:
                    cache[cache_key] = summary
                    _logger.debug(f"Cached cleansing result for key {cache_key[:8]}...")
                else:
                    _logger.error("LLM cleansing failed, not caching result.")
    except Exception as e:
        _logger.error(f"Failed to open or access cache file '{CACHE_DB}': {e}")
        _logger.warning("Falling back to non-cached source cleansing due to cache error.")
        summary = cleanse_sources(raw_sources, endpoint, model, temperature)

    return summary

=======


def cleanse_sources_cached(raw_sources: str, endpoint: str, model: str, temperature: float = 0.7) -> Optional[str]:
    """Wraps cleanse_sources() with a persistent cache. Returns None on failure."""
    cache_key = get_cache_key(raw_sources, model, temperature)
    summary = None
    try:
        # Use context manager for shelve
        with shelve.open(CACHE_DB) as cache:
            if cache_key in cache:
                _logger.info(f"Cache hit for source cleansing (key: {cache_key[:8]}...).")
                summary = cache[cache_key]
            else:
                _logger.info("Cache miss for source cleansing. Calling LLM.")
                summary = cleanse_sources(raw_sources, endpoint, model, temperature)
                if summary is not None:
                    cache[cache_key] = summary
                    _logger.debug(f"Cached cleansing result for key {cache_key[:8]}...")
                else:
                    _logger.error("LLM cleansing failed, not caching result.")
    except Exception as e:
        _logger.error(f"Failed to open or access cache file '{CACHE_DB}': {e}")
        _logger.warning("Falling back to non-cached source cleansing due to cache error.")
        summary = cleanse_sources(raw_sources, endpoint, model, temperature)

    return summary

>>>>>>> d8af5666

def _chunk_text_by_words(text: str, chunk_size: int = 1500) -> List[str]:
    """Splits text into chunks by word count."""
    if chunk_size <= 0:
        _logger.warning(f"Invalid chunk_size {chunk_size}, defaulting to 1500.")
        chunk_size = 1500
    words = text.split()
    if not words:
        return []

    chunks = []
    current_chunk_words = []
    for word in words:
        current_chunk_words.append(word)
        if len(current_chunk_words) >= chunk_size:
            chunks.append(" ".join(current_chunk_words))
            current_chunk_words = []
    if current_chunk_words:
        chunks.append(" ".join(current_chunk_words))
    return chunks


<<<<<<< HEAD
def _summarize_chunk(chunk: str, endpoint: str, model: str, temperature: float) -> Optional[str]:
    """Sends a single chunk to the LLM for summarization."""
    payload = {
        "model": model,
        "messages": [{"role": "user", "content": f"Summarize this text concisely:\n\n{chunk}"}],
        "temperature": temperature,
        "max_tokens": appconfig.llm.MAX_TOKENS
    }
    _logger.debug(f"Sending chunk (length: {len(chunk)}) to LLM for summarization. Payload: {payload}")
    try:
        response = requests.post(endpoint, json=payload, timeout=60)
        response.raise_for_status()
        response_json = response.json()
        summary = response_json["choices"][0]["message"]["content"].strip()
        return summary
    except requests.exceptions.RequestException as e:
        _logger.error(f"Error calling LLM for source cleansing: {e}", exc_info=True)
        return None
    except (json.JSONDecodeError, KeyError, IndexError) as e:
        _logger.error(f"Failed to parse LLM response during source cleansing: {e}")
        return None


=======
>>>>>>> d8af5666
def chunkify_and_summarize(raw_sources: str, endpoint: str, model: str,
                           temperature: float = 0.7, chunk_size: int = 3000) -> Optional[str]:
    """
    Splits sources, summarizes chunks (cached), merges summaries (cached).
    Returns a single final summary string, or None on failure.
    """
    if not raw_sources or raw_sources.isspace():
        _logger.info("chunkify_and_summarize called with empty input.")
        return ""

<<<<<<< HEAD
    _logger.info(f"Starting chunking and summarization. Input length: {len(raw_sources)}, Chunk size: {chunk_size}")

    if chunk_size <= 0:
        _logger.warning(f"Invalid chunk_size ({chunk_size}). Defaulting to 5000.")
        chunk_size = 5000

    chunks = split_text_into_chunks(raw_sources, chunk_size)
    _logger.info(f"Split content into {len(chunks)} chunk(s).")

    if not chunks:
        _logger.warning("Text splitting resulted in zero chunks.")
        return ""

    summarized_chunks = []
    for i, chunk in enumerate(chunks):
        _logger.debug(f"Processing chunk {i+1}/{len(chunks)} (length: {len(chunk)})...")
        summary = _summarize_chunk(chunk, endpoint, model, temperature)
        if summary:
            summarized_chunks.append(summary)
        else:
            _logger.error(f"Failed to summarize chunk {i+1}. Skipping.")

    if not summarized_chunks:
         _logger.error("Content cleansing failed for all chunks.")
         raise ValueError("Content cleansing and summarization failed for all chunks.")

    final_summary = "\n\n".join(summarized_chunks).strip()
    _logger.info(f"Completed summarization. Final length: {len(final_summary)}")
=======
    # Split the sources text
    chunks = _chunk_text_by_words(raw_sources, chunk_size=chunk_size)
    if not chunks:
         _logger.warning("Source text resulted in zero chunks.")
         return ""

    # If only one chunk, summarize directly
    if len(chunks) == 1:
        _logger.debug("Single chunk detected, performing direct summary.")
        return cleanse_sources_cached(chunks[0], endpoint, model, temperature)

    # Summarize each chunk individually
    _logger.info(f"Splitting sources into {len(chunks)} chunks (size ~{chunk_size} words). Summarizing chunks...")
    partial_summaries = []
    for i, chunk in enumerate(chunks, start=1):
        _logger.info(f"Summarizing chunk {i}/{len(chunks)}...")
        chunk_summary = cleanse_sources_cached(chunk, endpoint, model, temperature)
        if chunk_summary is None:
            _logger.error(f"Failed to summarize chunk {i}. Aborting multi-chunk summarization.")
            return None
        partial_summaries.append(chunk_summary)

    # Unify chunk summaries
    _logger.info("Merging chunk summaries into final summary...")
    if not partial_summaries:
        _logger.error("No partial summaries generated, cannot merge.")
        return None

    all_partial_text = "\n\n".join(partial_summaries)
    final_summary = cleanse_sources_cached(all_partial_text, endpoint, model, temperature)

    if final_summary is None:
         _logger.error("Failed to merge partial summaries.")
         return None

    _logger.info("Multi-chunk summarization complete.")
>>>>>>> d8af5666
    return final_summary<|MERGE_RESOLUTION|>--- conflicted
+++ resolved
@@ -10,10 +10,7 @@
 
 from viralStoryGenerator.src.logger import logger as _logger
 from viralStoryGenerator.utils.config import config as appconfig
-<<<<<<< HEAD
 from viralStoryGenerator.utils.text_processing import split_text_into_chunks
-=======
->>>>>>> d8af5666
 
 # Define cache database filename
 CACHE_DB = "chunk_summary_cache.db"
@@ -83,7 +80,6 @@
     except (json.JSONDecodeError, KeyError, IndexError) as e:
          _logger.error(f"Failed to parse LLM response during source cleansing: {e}")
          return None
-<<<<<<< HEAD
 
 
 def cleanse_sources_cached(raw_sources: str, endpoint: str, model: str, temperature: float = 0.7) -> Optional[str]:
@@ -111,36 +107,6 @@
 
     return summary
 
-=======
-
-
-def cleanse_sources_cached(raw_sources: str, endpoint: str, model: str, temperature: float = 0.7) -> Optional[str]:
-    """Wraps cleanse_sources() with a persistent cache. Returns None on failure."""
-    cache_key = get_cache_key(raw_sources, model, temperature)
-    summary = None
-    try:
-        # Use context manager for shelve
-        with shelve.open(CACHE_DB) as cache:
-            if cache_key in cache:
-                _logger.info(f"Cache hit for source cleansing (key: {cache_key[:8]}...).")
-                summary = cache[cache_key]
-            else:
-                _logger.info("Cache miss for source cleansing. Calling LLM.")
-                summary = cleanse_sources(raw_sources, endpoint, model, temperature)
-                if summary is not None:
-                    cache[cache_key] = summary
-                    _logger.debug(f"Cached cleansing result for key {cache_key[:8]}...")
-                else:
-                    _logger.error("LLM cleansing failed, not caching result.")
-    except Exception as e:
-        _logger.error(f"Failed to open or access cache file '{CACHE_DB}': {e}")
-        _logger.warning("Falling back to non-cached source cleansing due to cache error.")
-        summary = cleanse_sources(raw_sources, endpoint, model, temperature)
-
-    return summary
-
->>>>>>> d8af5666
-
 def _chunk_text_by_words(text: str, chunk_size: int = 1500) -> List[str]:
     """Splits text into chunks by word count."""
     if chunk_size <= 0:
@@ -162,7 +128,6 @@
     return chunks
 
 
-<<<<<<< HEAD
 def _summarize_chunk(chunk: str, endpoint: str, model: str, temperature: float) -> Optional[str]:
     """Sends a single chunk to the LLM for summarization."""
     payload = {
@@ -186,8 +151,6 @@
         return None
 
 
-=======
->>>>>>> d8af5666
 def chunkify_and_summarize(raw_sources: str, endpoint: str, model: str,
                            temperature: float = 0.7, chunk_size: int = 3000) -> Optional[str]:
     """
@@ -198,7 +161,6 @@
         _logger.info("chunkify_and_summarize called with empty input.")
         return ""
 
-<<<<<<< HEAD
     _logger.info(f"Starting chunking and summarization. Input length: {len(raw_sources)}, Chunk size: {chunk_size}")
 
     if chunk_size <= 0:
@@ -227,42 +189,4 @@
 
     final_summary = "\n\n".join(summarized_chunks).strip()
     _logger.info(f"Completed summarization. Final length: {len(final_summary)}")
-=======
-    # Split the sources text
-    chunks = _chunk_text_by_words(raw_sources, chunk_size=chunk_size)
-    if not chunks:
-         _logger.warning("Source text resulted in zero chunks.")
-         return ""
-
-    # If only one chunk, summarize directly
-    if len(chunks) == 1:
-        _logger.debug("Single chunk detected, performing direct summary.")
-        return cleanse_sources_cached(chunks[0], endpoint, model, temperature)
-
-    # Summarize each chunk individually
-    _logger.info(f"Splitting sources into {len(chunks)} chunks (size ~{chunk_size} words). Summarizing chunks...")
-    partial_summaries = []
-    for i, chunk in enumerate(chunks, start=1):
-        _logger.info(f"Summarizing chunk {i}/{len(chunks)}...")
-        chunk_summary = cleanse_sources_cached(chunk, endpoint, model, temperature)
-        if chunk_summary is None:
-            _logger.error(f"Failed to summarize chunk {i}. Aborting multi-chunk summarization.")
-            return None
-        partial_summaries.append(chunk_summary)
-
-    # Unify chunk summaries
-    _logger.info("Merging chunk summaries into final summary...")
-    if not partial_summaries:
-        _logger.error("No partial summaries generated, cannot merge.")
-        return None
-
-    all_partial_text = "\n\n".join(partial_summaries)
-    final_summary = cleanse_sources_cached(all_partial_text, endpoint, model, temperature)
-
-    if final_summary is None:
-         _logger.error("Failed to merge partial summaries.")
-         return None
-
-    _logger.info("Multi-chunk summarization complete.")
->>>>>>> d8af5666
     return final_summary