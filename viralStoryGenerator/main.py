--- conflicted
+++ resolved
@@ -15,7 +15,6 @@
 from viralStoryGenerator.utils.scheduled_cleanup import cleanup_task
 from viralStoryGenerator.utils.storage_manager import storage_manager
 from viralStoryGenerator.src.api_handlers import process_audio_queue
-
 
 # --- Configuration Validation ---
 try:
@@ -29,7 +28,6 @@
      print(f"Unexpected error during configuration validation: {e}", file=sys.stderr)
      sys.exit(1)
 
-
 async def scheduled_cleanup_runner():
     """
     Asynchronous task to periodically run cleanup and audio queue processing.
@@ -76,7 +74,6 @@
             _logger.exception(f"Error in scheduled cleanup/audio processing task: {e}")
             _logger.info("Sleeping for 1 hour before retrying scheduled tasks...")
             await asyncio.sleep(3600)
-
 
 # --- FastAPI App Setup ---
 
@@ -125,9 +122,6 @@
         except Exception as e:
             _logger.error(f"Error closing storage manager during shutdown: {e}")
     _logger.info("Application shutdown sequence completed.")
-<<<<<<< HEAD
-=======
-
 
 # --- Main Function (Entry point for running the server) ---
 def main():
@@ -153,16 +147,7 @@
                         help="Logging level for Uvicorn")
 
     args = parser.parse_args()
->>>>>>> d8af5666
-
-    # Log startup information using the colored logger
-    log_startup(
-        environment=app_config.ENVIRONMENT,
-        version=app_config.VERSION,
-        storage_provider=app_config.storage.PROVIDER
-    )
-
-<<<<<<< HEAD
+
 # --- Main Function (Entry point for running the server) ---
 def main():
     """
@@ -171,20 +156,6 @@
     _logger.debug("Parsing command-line arguments for API server...")
     parser = argparse.ArgumentParser(
         description="ViralStoryGenerator API Server"
-=======
-
-    _logger.info(f"Starting Uvicorn server on {args.host}:{args.port}...")
-    uvicorn.run(
-        "viralStoryGenerator.src.api:app",
-        host=args.host,
-        port=args.port,
-        workers=args.workers if not args.reload else 1,
-        reload=args.reload,
-        log_level=args.log_level,
-        # Add SSL parameters if needed, though typically handled by proxy
-        ssl_keyfile=app_config.http.SSL_KEY_FILE if app_config.http.SSL_ENABLED else None,
-        ssl_certfile=app_config.http.SSL_CERT_FILE if app_config.http.SSL_ENABLED else None,
->>>>>>> d8af5666
     )
 
     # API server command line arguments using defaults from config
@@ -200,7 +171,6 @@
                         choices=["debug", "info", "warning", "error", "critical"],
                         help="Logging level for Uvicorn")
 
-<<<<<<< HEAD
     args = parser.parse_args()
 
     # Log startup information using the colored logger
@@ -224,8 +194,6 @@
         ssl_certfile=app_config.http.SSL_CERT_FILE if app_config.http.SSL_ENABLED else None,
     )
 
-=======
->>>>>>> d8af5666
 # --- Script Execution Guard ---
 if __name__ == "__main__":
     if len(sys.argv) > 1 and sys.argv[1] == "api":
