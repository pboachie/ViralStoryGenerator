--- conflicted
+++ resolved
@@ -27,7 +27,6 @@
         # Use provided args or fall back to config
         self.host = host or app_config.redis.HOST
         self.port = port or app_config.redis.PORT
-<<<<<<< HEAD
         self.db = db if db is not None else app_config.redis.DB
         self.password = password or app_config.redis.PASSWORD
         self.queue_name = queue_name or app_config.redis.QUEUE_NAME
@@ -42,19 +41,6 @@
         self.client: Optional[redis.Redis] = None
         self._connect()
 
-=======
-        self.db = db if db is not None else app_config.redis.DB # Allow db=0
-        self.password = password or app_config.redis.PASSWORD # Handles None password correctly
-        self.queue_name = queue_name or app_config.redis.QUEUE_NAME
-        self.result_prefix = result_prefix or app_config.redis.RESULT_PREFIX
-        self.ttl = ttl if ttl is not None else app_config.redis.TTL # Time-to-live for result keys
-
-        self.processing_queue_name = f"{self.queue_name}_processing" # Standard name for processing items
-
-        self.client: Optional[redis.Redis] = None
-        self._connect()
-
->>>>>>> d8af5666
     def _connect(self):
         """Establishes connection to Redis."""
         if not self.is_redis_enabled: return
@@ -137,7 +123,6 @@
         """Atomically gets the next request from main queue and moves it to processing queue."""
         if not self.client: return None
 
-<<<<<<< HEAD
         # Use a Lua script for atomic operations
         # This script pops an item from the queue, checks if it's being processed,
         # and if not, adds a lock and moves it to the processing queue
@@ -336,132 +321,6 @@
          """Gets the length of the processing queue."""
          return self.get_queue_length(self.processing_queue_name)
 
-
-=======
-        # BRPOPLPUSH blocks until item available or timeout (timeout=1 second)
-        item_json = self._execute_command(
-            self.client.brpoplpush, self.queue_name, self.processing_queue_name, timeout=1
-        )
-
-        if not item_json:
-            return None
-
-        try:
-            request = json.loads(item_json)
-            request['_processing_start_time'] = time.time()
-            request['_original_data'] = item_json
-            _logger.debug(f"Moved job {request.get('id')} to processing queue '{self.processing_queue_name}'.")
-            return request
-        except json.JSONDecodeError as e:
-            _logger.error(f"Failed to decode JSON from queue item: {e}. Item: {item_json[:100]}...")
-            removed = self._execute_command(self.client.lrem, self.processing_queue_name, 0, item_json)
-            _logger.warning(f"Removed invalid JSON item from processing queue (removed: {removed}).")
-            return None
-
-
-    def complete_request(self, request: Dict[str, Any], success: bool):
-        """Removes a completed/failed request from the processing queue."""
-        if not self.client or not isinstance(request, dict): return False
-
-        original_data = request.get('_original_data')
-        job_id = request.get('id', 'unknown')
-        if not original_data:
-            _logger.error(f"Cannot complete job {job_id}: missing '_original_data' for removal.")
-            return False
-
-        # Remove the specific item from the processing queue
-        removed_count = self._execute_command(self.client.lrem, self.processing_queue_name, 0, original_data)
-
-        if removed_count is not None and removed_count > 0:
-             _logger.debug(f"Completed job {job_id} (success={success}). Removed from processing queue.")
-             return True
-        elif removed_count == 0:
-             _logger.warning(f"Job {job_id} (success={success}) not found in processing queue for completion (already removed?).")
-             return False # Indicate item wasn't found/removed
-        else:
-             _logger.error(f"Failed to remove job {job_id} (success={success}) from processing queue.")
-             return False
-
-
-    def store_result(self, job_id: str, result_data: Dict[str, Any], merge: bool = False, ttl: Optional[int] = None) -> bool:
-        """Stores job result/status data in Redis with TTL."""
-        if not self.client: return False
-
-        result_key = f"{self.result_prefix}{job_id}"
-        effective_ttl = ttl if ttl is not None else self.ttl
-
-        current_data = {}
-        if merge:
-             existing_json = self._execute_command(self.client.get, result_key)
-             if existing_json:
-                  try: current_data = json.loads(existing_json)
-                  except json.JSONDecodeError: _logger.warning(f"Could not decode existing data for merge on key {result_key}")
-
-        # Update data, ensuring timestamps are present
-        current_data.update(result_data)
-        current_data.setdefault("created_at", time.time())
-        current_data["updated_at"] = time.time()
-
-        try:
-            # Serialize final data, handling potential non-serializable types
-            result_json = json.dumps(current_data, default=str)
-        except TypeError as e:
-            _logger.error(f"Failed to serialize result data for job {job_id} to JSON: {e}")
-            return False
-
-        # Set with expiration
-        success = self._execute_command(self.client.setex, result_key, effective_ttl, result_json)
-
-        if success:
-             _logger.debug(f"Stored result/status for job {job_id} with TTL {effective_ttl}s.")
-             return True
-        else:
-             _logger.error(f"Failed to store result/status for job {job_id}.")
-             return False
-
-    def update_task_status(self, task_id: str, status: str):
-        """Updates only the status field for a task."""
-        return self.store_result(task_id, {"status": status}, merge=True)
-
-    def update_task_error(self, task_id: str, error_message: str):
-        """Updates task status to 'failed' and adds error message."""
-        return self.store_result(task_id, {"status": "failed", "error": error_message}, merge=True)
-
-    def get_result(self, job_id: str) -> Optional[Dict[str, Any]]:
-        """Retrieves the result/status data for a job."""
-        if not self.client: return None
-        result_key = f"{self.result_prefix}{job_id}"
-        result_json = self._execute_command(self.client.get, result_key)
-        if result_json:
-            try:
-                return json.loads(result_json)
-            except json.JSONDecodeError as e:
-                 _logger.error(f"Failed to decode result JSON for job {job_id}: {e}")
-                 return {"status": "error", "error": "Failed to decode stored result data."}
-        return None
-
-    get_task_status = get_result
-
-    def check_key_exists(self, job_id: str) -> bool:
-         """Checks if the result key exists for a job."""
-         if not self.client: return False
-         result_key = f"{self.result_prefix}{job_id}"
-         exists = self._execute_command(self.client.exists, result_key)
-         return bool(exists)
-
-    def get_queue_length(self, queue_name: Optional[str] = None) -> int:
-        """Gets the length of the specified queue (defaults to main queue)."""
-        if not self.client: return 0
-        q_name = queue_name or self.queue_name
-        length = self._execute_command(self.client.llen, q_name)
-        return length if isinstance(length, int) else 0
-
-    def get_processing_queue_length(self) -> int:
-         """Gets the length of the processing queue."""
-         return self.get_queue_length(self.processing_queue_name)
-
-
->>>>>>> d8af5666
     def wait_for_result(self, job_id: str, timeout: int = 300, check_interval: float = 0.5) -> Optional[Dict[str, Any]]:
         """Waits for a job result with polling (use with caution, consider websockets/SSE)."""
         if not self.client: return None
